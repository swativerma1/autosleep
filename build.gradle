--- conflicted
+++ resolved
@@ -24,12 +24,8 @@
     maven { url "https://jitpack.io" }
     maven { url 'http://repo.spring.io/libs-snapshot' }
 
-<<<<<<< HEAD
-
-=======
 }
 println(new File(rootProject.projectDir, "libs-reactor").toURI().toURL().toString())
->>>>>>> 533cbf00
 apply plugin: 'java'
 apply plugin: 'spring-boot'
 apply plugin: 'war'
